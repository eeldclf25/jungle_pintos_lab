#include "userprog/syscall.h"
#include <stdio.h>
#include <syscall-nr.h>
#include "threads/interrupt.h"
#include "threads/thread.h"
#include "threads/loader.h"
#include "userprog/gdt.h"
#include "threads/flags.h"
#include "intrinsic.h"

void syscall_entry (void);
void syscall_handler (struct intr_frame *);

/* System call.
 *
 * Previously system call services was handled by the interrupt handler
 * (e.g. int 0x80 in linux). However, in x86-64, the manufacturer supplies
 * efficient path for requesting the system call, the `syscall` instruction.
 *
 * The syscall instruction works by reading the values from the the Model
 * Specific Register (MSR). For the details, see the manual. */

#define MSR_STAR 0xc0000081         /* Segment selector msr */
#define MSR_LSTAR 0xc0000082        /* Long mode SYSCALL target */
#define MSR_SYSCALL_MASK 0xc0000084 /* Mask for the eflags */

void
syscall_init (void) {
	write_msr(MSR_STAR, ((uint64_t)SEL_UCSEG - 0x10) << 48  |
			((uint64_t)SEL_KCSEG) << 32);
	write_msr(MSR_LSTAR, (uint64_t) syscall_entry);

	/* The interrupt service rountine should not serve any interrupts
	 * until the syscall_entry swaps the userland stack to the kernel
	 * mode stack. Therefore, we masked the FLAG_FL. */
	write_msr(MSR_SYSCALL_MASK,
			FLAG_IF | FLAG_TF | FLAG_DF | FLAG_IOPL | FLAG_AC | FLAG_NT);
}

/* 시스템 콜 인자로 전달된 유저 포인터가 가리키고 있는 주소가 유효 한지 확인합니다.
	커널 주소 영역이거나 유저 페이지 테이블에 매핑 되지 않은 주소 라면 종료(exit(-1)) 시킵니다. */
void
check_address (void *addr) {
	if (is_kernel_vaddr(addr) || pml4_get_page(thread_current()->pml4, addr) == 0) {
		exit(-1);
	}
}

/* The main system call interface */
void
syscall_handler (struct intr_frame *f UNUSED) {
	// TODO: Your implementation goes here.
	switch (f->R.rax)
	{
		case SYS_HALT:
			break;
		case SYS_EXIT:
			exit (f->R.rdi);
			break;
		case SYS_FORK:
			break;
		case SYS_EXEC:
			break;
		case SYS_WAIT:
			break;
		case SYS_CREATE:
			break;
		case SYS_REMOVE:
			break;
		case SYS_OPEN:
			break;
		case SYS_FILESIZE:
			break;
		case SYS_READ:
			break;
		case SYS_WRITE:
			f->R.rax = write (f->R.rdi, f->R.rsi, f->R.rdx);
			break;
		case SYS_SEEK:
			break;
		case SYS_TELL:
			break;
		case SYS_CLOSE:
			break;
		default:
			printf ("system call!\n");
			thread_exit ();
			break;
	}

}

void
exit (int status) {
	printf("%s: exit(%d)\n", thread_name (), status);
	thread_exit ();
}

<<<<<<< HEAD
int
write (int fd, const void *buffer, unsigned length) {
	// 포인터 체크 함수 복붙
	if (fd == 1) {
		putbuf (buffer, length);
		return length;
	}
	else {
		// fd 구현 후에 가능할듯
	}
=======
/* power_off()를 호출하며 PintOS를 종료시킨다.
	유저 프로그램에서 OS를 멈출 수 있는 유일한 시스템 콜 이다. */
void halt (void) {
	power_off(); 
>>>>>>> fc083ca2
}<|MERGE_RESOLUTION|>--- conflicted
+++ resolved
@@ -90,27 +90,27 @@
 
 }
 
+/* power_off()를 호출하며 PintOS를 종료시킨다.
+	유저 프로그램에서 OS를 멈출 수 있는 유일한 시스템 콜 이다. */
+void halt (void) {
+	power_off(); 
+
+/* exit로 호출한 스레드를 종료하는 함수 */
 void
 exit (int status) {
 	printf("%s: exit(%d)\n", thread_name (), status);
 	thread_exit ();
 }
 
-<<<<<<< HEAD
+/* 해당 fd에 write 하는 함수
+	아직 fd 구조를 안만들었지만, 일단 출력만 가능하게 구현. 이후 추가적인 구현 필요 */
 int
 write (int fd, const void *buffer, unsigned length) {
-	// 포인터 체크 함수 복붙
+	// 포인터 체크 필요
 	if (fd == 1) {
 		putbuf (buffer, length);
 		return length;
 	}
 	else {
-		// fd 구현 후에 가능할듯
-	}
-=======
-/* power_off()를 호출하며 PintOS를 종료시킨다.
-	유저 프로그램에서 OS를 멈출 수 있는 유일한 시스템 콜 이다. */
-void halt (void) {
-	power_off(); 
->>>>>>> fc083ca2
-}+		// fd 구현 후 작업
+	}